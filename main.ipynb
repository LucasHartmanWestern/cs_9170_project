--- conflicted
+++ resolved
@@ -15,25 +15,14 @@
    "source": [
     "from dqn_agent import DQNAgent\n",
     "from ppo_agent import PPOAgent\n",
-<<<<<<< HEAD
-    "from data_processing import preprocess_all_data, load_preprocessed_dataset\n",
+    "from data_processing import preprocess_all_data, load_preprocessed_dataset, get_activity, get_column_units\n",
     "from visualize import visualize_results, visualize_training, visualize_preprocessed_data\n",
     "import numpy as np"
-=======
-    "from data_processing import preprocess_all_data, load_preprocessed_dataset, get_activity, get_column_units\n",
-    "from visualize import visualize_results, visualize_training, visualize_preprocessed_data"
-   ]
-  },
-  {
-   "cell_type": "markdown",
-   "metadata": {},
-   "source": [
-    "# Load data"
->>>>>>> 5ea5ed9d
-   ]
-  },
-  {
-   "cell_type": "code",
+   ]
+  },
+  {
+   "cell_type": "code",
+   "execution_count": 2,
    "execution_count": 2,
    "metadata": {},
    "outputs": [
@@ -42,66 +31,6 @@
      "output_type": "stream",
      "text": [
       "--- Preprocessed Dataset Info ---\n",
-<<<<<<< HEAD
-      "Number of rows: 177408\n",
-      "Number of columns: 42\n",
-      "---------------------------------\n",
-      "Warning: Dataset contains 19400 NaN values.\n",
-      "No infinity values found in the dataset.\n",
-      "Columns with NaN values: ['Hand Sensor - Temperature', 'Hand Sensor - Accelerometer - X', 'Hand Sensor - Accelerometer - Y', 'Hand Sensor - Accelerometer - Z', 'Hand Sensor - Gyroscope - X', 'Hand Sensor - Gyroscope - Y', 'Hand Sensor - Gyroscope - Z', 'Hand Sensor - Magnetometer - X', 'Hand Sensor - Magnetometer - Y', 'Hand Sensor - Magnetometer - Z', 'Chest Sensor - Temperature', 'Chest Sensor - Accelerometer - X', 'Chest Sensor - Accelerometer - Y', 'Chest Sensor - Accelerometer - Z', 'Chest Sensor - Gyroscope - X', 'Chest Sensor - Gyroscope - Y', 'Chest Sensor - Gyroscope - Z', 'Chest Sensor - Magnetometer - X', 'Chest Sensor - Magnetometer - Y', 'Chest Sensor - Magnetometer - Z', 'Ankle Sensor - Temperature', 'Ankle Sensor - Accelerometer - X', 'Ankle Sensor - Accelerometer - Y', 'Ankle Sensor - Accelerometer - Z', 'Ankle Sensor - Gyroscope - X', 'Ankle Sensor - Gyroscope - Y', 'Ankle Sensor - Gyroscope - Z', 'Ankle Sensor - Magnetometer - X', 'Ankle Sensor - Magnetometer - Y', 'Ankle Sensor - Magnetometer - Z']\n",
-      "      Timestamp  Activity ID  Heart Rate  Hand Sensor - Temperature  \\\n",
-      "1047     152.22            1        86.0                      31.25   \n",
-      "4571     537.70            2        91.0                        NaN   \n",
-      "4860     569.33            3       109.0                        NaN   \n",
-      "4888     572.39            3       111.0                        NaN   \n",
-      "4910     574.80            3       111.0                        NaN   \n",
-      "\n",
-      "      Hand Sensor - Accelerometer - X  Hand Sensor - Accelerometer - Y  \\\n",
-      "1047                           1.0099                          9.49039   \n",
-      "4571                              NaN                              NaN   \n",
-      "4860                              NaN                              NaN   \n",
-      "4888                              NaN                              NaN   \n",
-      "4910                              NaN                              NaN   \n",
-      "\n",
-      "      Hand Sensor - Accelerometer - Z  Hand Sensor - Gyroscope - X  \\\n",
-      "1047                        -0.015284                     0.250686   \n",
-      "4571                              NaN                          NaN   \n",
-      "4860                              NaN                          NaN   \n",
-      "4888                              NaN                          NaN   \n",
-      "4910                              NaN                          NaN   \n",
-      "\n",
-      "      Hand Sensor - Gyroscope - Y  Hand Sensor - Gyroscope - Z  ...  \\\n",
-      "1047                    -0.362705                     0.017707  ...   \n",
-      "4571                          NaN                          NaN  ...   \n",
-      "4860                          NaN                          NaN  ...   \n",
-      "4888                          NaN                          NaN  ...   \n",
-      "4910                          NaN                          NaN  ...   \n",
-      "\n",
-      "      Ankle Sensor - Magnetometer - Z  Age  Height  Weight  Resting HR  \\\n",
-      "1047                         18.02240   27     182      83          75   \n",
-      "4571                         10.84210   27     182      83          75   \n",
-      "4860                         -6.33165   27     182      83          75   \n",
-      "4888                         -6.84220   27     182      83          75   \n",
-      "4910                         33.75520   27     182      83          75   \n",
-      "\n",
-      "      Max HR  Sex - Female  Sex - Male  Dominant Hand - Left  \\\n",
-      "1047     193             0           1                     0   \n",
-      "4571     193             0           1                     0   \n",
-      "4860     193             0           1                     0   \n",
-      "4888     193             0           1                     0   \n",
-      "4910     193             0           1                     0   \n",
-      "\n",
-      "      Dominant Hand - Right  \n",
-      "1047                      1  \n",
-      "4571                      1  \n",
-      "4860                      1  \n",
-      "4888                      1  \n",
-      "4910                      1  \n",
-      "\n",
-      "[5 rows x 42 columns]\n",
-      "Total rows with NaN values: 1910\n",
-      "Total number of rows in the dataset: 177408\n"
-=======
       "Number of rows: 175498\n",
       "Number of columns: 42\n",
       "---------------------------------\n",
@@ -148,59 +77,14 @@
       "4             0           1                     0                      1  \n",
       "\n",
       "[5 rows x 42 columns]\n"
->>>>>>> 5ea5ed9d
      ]
     }
    ],
    "source": [
-<<<<<<< HEAD
-=======
-    "from sklearn.model_selection import train_test_split\n",
-    "'''\n",
-    "Notes from Nick:\n",
-    "- if you ever need to convert the activity ID to a string, use the get_activity() method.\n",
-    "- if you ever need to find the units for a specific column in the dataset, use the get_column_units() method.\n",
-    "Both methods are already imported from the data_processing module.\n",
-    "'''\n",
->>>>>>> 5ea5ed9d
-    "\n",
     "# Load the preprocessed dataset\n",
     "\n",
     "df = load_preprocessed_dataset()\n",
-<<<<<<< HEAD
-    "nan_count = df.isna().sum().sum()\n",
-    "inf_count = np.isinf(df.values).sum()\n",
-    "\n",
-    "if nan_count > 0:\n",
-    "    print(f\"Warning: Dataset contains {nan_count} NaN values.\")\n",
-    "else:\n",
-    "    print(\"No NaN values found in the dataset.\")\n",
-    "\n",
-    "if inf_count > 0:\n",
-    "    print(f\"Warning: Dataset contains {inf_count} infinity values.\")\n",
-    "else:\n",
-    "    print(\"No infinity values found in the dataset.\")\n",
-    "# Identify columns with NaN values\n",
-    "nan_columns = df.columns[df.isna().any()].tolist()\n",
-    "print(f\"Columns with NaN values: {nan_columns}\")\n",
-    "\n",
-    "# Display rows containing NaN values\n",
-    "print(df[df.isna().any(axis=1)].head())\n",
-    "nan_rows = df[df.isna().any(axis=1)]\n",
-    "print(f\"Total rows with NaN values: {nan_rows.shape[0]}\")\n",
-    "print(f\"Total number of rows in the dataset: {df.shape[0]}\")\n",
-    "\n",
-=======
-    "print(df.head())\n",
-    "\n",
-    "# Seperate data into X and Y\n",
-    "y_data = df['Activity ID']\n",
-    "x_data = df.drop(columns=['Activity ID'])\n",
-    "\n",
-    "# Split data into 80% training and 20% testing sets\n",
-    "x_train, x_test, y_train, y_test = train_test_split(x_data, y_data, test_size=0.2, random_state=42)\n",
->>>>>>> 5ea5ed9d
-    "\n"
+    "print(df.head())"
    ]
   },
   {
@@ -369,30 +253,8 @@
   }
  ],
  "metadata": {
-  "kernelspec": {
-<<<<<<< HEAD
-   "display_name": "Python 3",
-=======
-   "display_name": "base",
->>>>>>> 5ea5ed9d
-   "language": "python",
-   "name": "python3"
-  },
   "language_info": {
-   "codemirror_mode": {
-    "name": "ipython",
-    "version": 3
-   },
-   "file_extension": ".py",
-   "mimetype": "text/x-python",
-   "name": "python",
-   "nbconvert_exporter": "python",
-   "pygments_lexer": "ipython3",
-<<<<<<< HEAD
-   "version": "3.10.5"
-=======
-   "version": "3.12.7"
->>>>>>> 5ea5ed9d
+   "name": "python"
   }
  },
  "nbformat": 4,
