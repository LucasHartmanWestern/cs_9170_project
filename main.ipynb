{
 "cells": [
  {
   "cell_type": "markdown",
   "metadata": {},
   "source": [
    "# Imports"
   ]
  },
  {
   "cell_type": "code",
   "execution_count": 9,
   "metadata": {},
   "outputs": [],
   "source": [
    "from dqn_agent import DQNAgent\n",
    "from ppo_agent import PPOAgent\n",
<<<<<<< HEAD
    "from ffnn_agent import FFNNAgent\n",
    "from data_processing import preprocess_all_data, load_preprocessed_dataset, get_activity, get_column_units\n",
=======
    "from data_processing import load_preprocessed_dataset, get_biased_feature_percentage, train_test_split_data, get_xy_from_data, get_activity, get_column_units\n",
>>>>>>> 48558e7d
    "from visualize import visualize_results, visualize_training, visualize_preprocessed_data\n",
    "import numpy as np\n",
    "from sklearn.model_selection import train_test_split\n",
    "import torch"
   ]
  },
  {
   "cell_type": "code",
   "execution_count": null,
   "metadata": {},
   "outputs": [],
   "source": []
  },
  {
   "cell_type": "markdown",
   "metadata": {},
   "source": [
    "# Load Data"
   ]
  },
  {
   "cell_type": "code",
   "execution_count": 10,
   "metadata": {},
   "outputs": [
    {
     "name": "stdout",
     "output_type": "stream",
     "text": [
<<<<<<< HEAD
      "--- Preprocessed Dataset Info ---\n",
      "Number of rows: 175498\n",
      "Number of columns: 42\n",
      "---------------------------------\n",
      "Index(['Timestamp', 'Activity ID', 'Heart Rate', 'Hand Sensor - Temperature',\n",
      "       'Hand Sensor - Accelerometer - X', 'Hand Sensor - Accelerometer - Y',\n",
      "       'Hand Sensor - Accelerometer - Z', 'Hand Sensor - Gyroscope - X',\n",
      "       'Hand Sensor - Gyroscope - Y', 'Hand Sensor - Gyroscope - Z',\n",
      "       'Hand Sensor - Magnetometer - X', 'Hand Sensor - Magnetometer - Y',\n",
      "       'Hand Sensor - Magnetometer - Z', 'Chest Sensor - Temperature',\n",
      "       'Chest Sensor - Accelerometer - X', 'Chest Sensor - Accelerometer - Y',\n",
      "       'Chest Sensor - Accelerometer - Z', 'Chest Sensor - Gyroscope - X',\n",
      "       'Chest Sensor - Gyroscope - Y', 'Chest Sensor - Gyroscope - Z',\n",
      "       'Chest Sensor - Magnetometer - X', 'Chest Sensor - Magnetometer - Y',\n",
      "       'Chest Sensor - Magnetometer - Z', 'Ankle Sensor - Temperature',\n",
      "       'Ankle Sensor - Accelerometer - X', 'Ankle Sensor - Accelerometer - Y',\n",
      "       'Ankle Sensor - Accelerometer - Z', 'Ankle Sensor - Gyroscope - X',\n",
      "       'Ankle Sensor - Gyroscope - Y', 'Ankle Sensor - Gyroscope - Z',\n",
      "       'Ankle Sensor - Magnetometer - X', 'Ankle Sensor - Magnetometer - Y',\n",
      "       'Ankle Sensor - Magnetometer - Z', 'Age', 'Height', 'Weight',\n",
      "       'Resting HR', 'Max HR', 'Sex - Female', 'Sex - Male',\n",
      "       'Dominant Hand - Left', 'Dominant Hand - Right'],\n",
      "      dtype='object')\n",
      "   Timestamp  Activity ID  Heart Rate  Hand Sensor - Temperature  \\\n",
      "0      37.70            1       100.0                     30.375   \n",
      "1      37.81            1       100.0                     30.375   \n",
      "2      37.92            1       100.0                     30.375   \n",
      "3      38.03            1       100.0                     30.375   \n",
      "4      38.14            1       101.0                     30.375   \n",
      "\n",
      "   Hand Sensor - Accelerometer - X  Hand Sensor - Accelerometer - Y  \\\n",
      "0                          2.30106                          7.25857   \n",
      "1                          2.24615                          7.48180   \n",
      "2                          2.30000                          7.10681   \n",
      "3                          2.49455                          7.52335   \n",
      "4                          2.71654                          8.30596   \n",
      "\n",
      "   Hand Sensor - Accelerometer - Z  Hand Sensor - Gyroscope - X  \\\n",
      "0                          6.09259                    -0.069961   \n",
      "1                          5.55219                    -0.431227   \n",
      "2                          6.09309                     0.075692   \n",
      "3                          6.17157                    -0.259058   \n",
      "4                          4.78671                     0.377115   \n",
      "\n",
      "   Hand Sensor - Gyroscope - Y  Hand Sensor - Gyroscope - Z  ...  \\\n",
      "0                    -0.018328                     0.004582  ...   \n",
      "1                     0.002685                    -0.062964  ...   \n",
      "2                    -0.030792                     0.005246  ...   \n",
      "3                    -0.267895                    -0.038533  ...   \n",
      "4                    -0.023688                    -0.020670  ...   \n",
      "\n",
      "   Ankle Sensor - Magnetometer - Z  Age  Height  Weight  Resting HR  Max HR  \\\n",
      "0                         -57.8847   27     182      83          75     193   \n",
      "1                         -58.4891   27     182      83          75     193   \n",
      "2                         -58.4845   27     182      83          75     193   \n",
      "3                         -58.3608   27     182      83          75     193   \n",
      "4                         -59.0013   27     182      83          75     193   \n",
      "\n",
      "   Sex - Female  Sex - Male  Dominant Hand - Left  Dominant Hand - Right  \n",
      "0             0           1                     0                      1  \n",
      "1             0           1                     0                      1  \n",
      "2             0           1                     0                      1  \n",
      "3             0           1                     0                      1  \n",
      "4             0           1                     0                      1  \n",
      "\n",
      "[5 rows x 42 columns]\n"
=======
      "---- Preprocessed Dataset Info ----\n",
      "Number of rows: 61000\n",
      "Number of columns: 40\n",
      "-----------------------------------\n",
      "--- Dataset Preperation Complete ---\n",
      "48800 training samples\n",
      "12200 testing samples\n",
      "Random state seed used for train/test split: 4200360045\n",
      "Percentage of rows where 'Sex - Female' == 1 is ~14.75%\n",
      "------------------------------------\n"
>>>>>>> 48558e7d
     ]
    }
   ],
   "source": [
    "# Load the preprocessed dataset\n",
    "df = load_preprocessed_dataset(verbose=True, drop_subject_id=True)\n",
    "\n",
<<<<<<< HEAD
    "df = load_preprocessed_dataset()\n",
    "\n",
    "# Split data into 80% training and 20% testing sets\n",
    "df_train, df_test = train_test_split(df, test_size=0.2, random_state=42)\n",
    "\n",
    "discrete_columns = [\n",
    "        'Activity ID', 'Age', 'Height', 'Weight', 'Resting HR', 'Max HR',\n",
    "        'Sex - Female', 'Sex - Male', 'Dominant Hand - Left', 'Dominant Hand - Right'\n",
    "]\n",
    "\n",
    "continuous_columns = [\n",
    "        'Timestamp', 'Heart Rate', 'Hand Sensor - Temperature',\n",
    "        'Hand Sensor - Accelerometer - X', 'Hand Sensor - Accelerometer - Y',\n",
    "        'Hand Sensor - Accelerometer - Z', 'Hand Sensor - Gyroscope - X',\n",
    "        'Hand Sensor - Gyroscope - Y', 'Hand Sensor - Gyroscope - Z',\n",
    "        'Hand Sensor - Magnetometer - X', 'Hand Sensor - Magnetometer - Y',\n",
    "        'Hand Sensor - Magnetometer - Z', 'Chest Sensor - Temperature',\n",
    "        'Chest Sensor - Accelerometer - X', 'Chest Sensor - Accelerometer - Y',\n",
    "        'Chest Sensor - Accelerometer - Z', 'Chest Sensor - Gyroscope - X',\n",
    "        'Chest Sensor - Gyroscope - Y', 'Chest Sensor - Gyroscope - Z',\n",
    "        'Chest Sensor - Magnetometer - X', 'Chest Sensor - Magnetometer - Y',\n",
    "        'Chest Sensor - Magnetometer - Z', 'Ankle Sensor - Temperature',\n",
    "        'Ankle Sensor - Accelerometer - X', 'Ankle Sensor - Accelerometer - Y',\n",
    "        'Ankle Sensor - Accelerometer - Z', 'Ankle Sensor - Gyroscope - X',\n",
    "        'Ankle Sensor - Gyroscope - Y', 'Ankle Sensor - Gyroscope - Z',\n",
    "        'Ankle Sensor - Magnetometer - X', 'Ankle Sensor - Magnetometer - Y',\n",
    "        'Ankle Sensor - Magnetometer - Z'\n",
    "]\n",
    "\n",
    "print(df_train.columns)\n",
    "print(df.head())"
=======
    "# Get percentage of biased feature\n",
    "biased_feature_percentage = get_biased_feature_percentage(df, print_result=False)\n",
    "\n",
    "# Split data into 80% training and 20% testing\n",
    "train_df, test_df, seed = train_test_split_data(df, split_size=0.2, random_state=None)\n",
    "\n",
    "# Get X and y data from training and testing sets\n",
    "x_train, y_train = get_xy_from_data(train_df, target_feature_name=\"Activity ID\")\n",
    "x_test, y_test = get_xy_from_data(test_df, target_feature_name=\"Activity ID\")\n",
    "\n",
    "print(\"--- Dataset Preperation Complete ---\")\n",
    "print(f\"{y_train.shape[0]} training samples\")\n",
    "print(f\"{y_test.shape[0]} testing samples\")\n",
    "print(f\"Random state seed used for train/test split: {seed}\")\n",
    "print(f\"Percentage of rows where 'Sex - Female' == 1 is ~{biased_feature_percentage*100:.2f}%\")\n",
    "print(\"------------------------------------\")"
>>>>>>> 48558e7d
   ]
  },
  {
   "cell_type": "markdown",
   "metadata": {},
   "source": [
    "# Initialize system"
   ]
  },
  {
   "cell_type": "code",
   "execution_count": 11,
   "metadata": {},
   "outputs": [
    {
     "name": "stdout",
     "output_type": "stream",
     "text": [
      "Using device: cpu\n"
     ]
    }
   ],
   "source": [
    "#discrete action size columns\n",
    "dqn_config = {\n",
    "    'state_size': df.shape[1] - 1,  \n",
    "    'action_size': len(discrete_columns),  \n",
    "    'hidden_size': 64,\n",
    "    'lr': 1e-3,\n",
    "    'gamma': 0.99,\n",
    "    'batch_size': 32,\n",
    "    'memory_size': 10000,\n",
    "    'epsilon_start': 1.0,\n",
    "    'epsilon_min': 0.01,\n",
    "    'epsilon_decay': 0.995\n",
    "}\n",
    "\n",
    "\n",
    "#continuous\n",
    "ppo_config = {\n",
    "    'state_size': df.shape[1] - 1,  \n",
    "    'action_size': len(continuous_columns),   \n",
    "    'hidden_size': 64,\n",
    "    'lr': 3e-4,\n",
    "    'gamma': 0.99,\n",
    "    'clip_epsilon': 0.2,\n",
    "    'update_epochs': 4,\n",
    "    'batch_size': 64,\n",
    "    'c1': 0.5,\n",
    "    'c2': 0.01\n",
    "}\n",
    "\n",
    "ffnn_config = {\n",
    "    'input_size': df.shape[1] - 1,\n",
    "    'hidden_sizes': [64, 64],\n",
    "    'output_size': 1,\n",
    "    'learning_rate': 0.001,\n",
    "    'batch_size': 32,\n",
    "    'epochs': 1,\n",
    "    'type': 'regression'\n",
    "}\n",
    "\n",
    "\n",
    "dqn_agent = DQNAgent(**dqn_config)\n",
    "ppo_agent = PPOAgent(**ppo_config)\n",
    "ffnn_agent = FFNNAgent(**ffnn_config)"
   ]
  },
  {
   "cell_type": "markdown",
   "metadata": {},
   "source": [
    "# Training"
   ]
  },
  {
   "cell_type": "code",
   "execution_count": 14,
   "metadata": {},
   "outputs": [
    {
     "name": "stdout",
     "output_type": "stream",
     "text": [
      "Baseline | Reward: -0.0022 | Accuracy: 0.9978\n",
      "length of discrete action: 3\n"
     ]
    },
    {
     "ename": "IndexError",
     "evalue": "index 41 is out of bounds for axis 1 with size 41",
     "output_type": "error",
     "traceback": [
      "\u001b[1;31m---------------------------------------------------------------------------\u001b[0m",
      "\u001b[1;31mIndexError\u001b[0m                                Traceback (most recent call last)",
      "Cell \u001b[1;32mIn[14], line 91\u001b[0m\n\u001b[0;32m     87\u001b[0m     \u001b[38;5;28;01mreturn\u001b[39;00m metrics\n\u001b[0;32m     90\u001b[0m \u001b[38;5;66;03m# Train agents and return results\u001b[39;00m\n\u001b[1;32m---> 91\u001b[0m results \u001b[38;5;241m=\u001b[39m \u001b[43mtrain_agents\u001b[49m\u001b[43m(\u001b[49m\u001b[43mdf_train\u001b[49m\u001b[43m,\u001b[49m\u001b[43m \u001b[49m\u001b[43mdqn_agent\u001b[49m\u001b[43m,\u001b[49m\u001b[43m \u001b[49m\u001b[43mppo_agent\u001b[49m\u001b[43m,\u001b[49m\u001b[43m \u001b[49m\u001b[43mffnn_agent\u001b[49m\u001b[43m)\u001b[49m\n\u001b[0;32m     93\u001b[0m \u001b[38;5;66;03m#Show progressive results\u001b[39;00m\n\u001b[0;32m     94\u001b[0m \u001b[38;5;28mprint\u001b[39m(\u001b[38;5;124m\"\u001b[39m\u001b[38;5;124mTraining DQN Agent...\u001b[39m\u001b[38;5;124m\"\u001b[39m)\n",
      "Cell \u001b[1;32mIn[14], line 50\u001b[0m, in \u001b[0;36mtrain_agents\u001b[1;34m(df, dqn_agent, ppo_agent, ffnn_agent, episodes, save_path)\u001b[0m\n\u001b[0;32m     47\u001b[0m \u001b[38;5;28mprint\u001b[39m(\u001b[38;5;124mf\u001b[39m\u001b[38;5;124m'\u001b[39m\u001b[38;5;124mlength of discrete action: \u001b[39m\u001b[38;5;132;01m{\u001b[39;00mdiscrete_action\u001b[38;5;132;01m}\u001b[39;00m\u001b[38;5;124m'\u001b[39m)\n\u001b[0;32m     49\u001b[0m synthetic_sample \u001b[38;5;241m=\u001b[39m np\u001b[38;5;241m.\u001b[39mzeros((\u001b[38;5;241m1\u001b[39m, df\u001b[38;5;241m.\u001b[39mshape[\u001b[38;5;241m1\u001b[39m] \u001b[38;5;241m-\u001b[39m \u001b[38;5;241m1\u001b[39m))\n\u001b[1;32m---> 50\u001b[0m \u001b[43msynthetic_sample\u001b[49m\u001b[43m[\u001b[49m\u001b[43m:\u001b[49m\u001b[43m,\u001b[49m\u001b[43m \u001b[49m\u001b[43mdf\u001b[49m\u001b[38;5;241;43m.\u001b[39;49m\u001b[43mcolumns\u001b[49m\u001b[38;5;241;43m.\u001b[39;49m\u001b[43mget_indexer\u001b[49m\u001b[43m(\u001b[49m\u001b[43mdiscrete_columns\u001b[49m\u001b[43m)\u001b[49m\u001b[43m]\u001b[49m \u001b[38;5;241m=\u001b[39m discrete_action\n\u001b[0;32m     51\u001b[0m synthetic_sample[:, df\u001b[38;5;241m.\u001b[39mcolumns\u001b[38;5;241m.\u001b[39mget_indexer(continuous_columns)] \u001b[38;5;241m=\u001b[39m continuous_action\n\u001b[0;32m     53\u001b[0m synthetic_data\u001b[38;5;241m.\u001b[39mappend(synthetic_sample)\n",
      "\u001b[1;31mIndexError\u001b[0m: index 41 is out of bounds for axis 1 with size 41"
     ]
    }
   ],
   "source": [
    "#generate data (actions)\n",
    "#neural net trains on data\n",
    "#predict on normal dataset\n",
    "#return rewards and accuracy to plot\n",
    "def evaluate_ffnn(ffnn_agent, data, labels):\n",
    "    # Ensure data is converted to NumPy array first\n",
    "    if isinstance(data, np.ndarray) == False:\n",
    "        data = data.to_numpy()\n",
    "    if isinstance(labels, np.ndarray) == False:\n",
    "        labels = labels.to_numpy()\n",
    "\n",
    "    # Convert to PyTorch tensors\n",
    "    data_tensor = torch.tensor(data, dtype=torch.float32)\n",
    "    labels_tensor = torch.tensor(labels, dtype=torch.float32)\n",
    "\n",
    "    device = next(ffnn_agent.model.parameters()).device\n",
    "    data_tensor, labels_tensor = data_tensor.to(device), labels_tensor.to(device)\n",
    "\n",
    "    predictions = ffnn_agent.predict(data_tensor)\n",
    "    mse = torch.mean((torch.tensor(predictions) - labels_tensor) ** 2).item()\n",
    "    accuracy = 1 - mse\n",
    "    return -mse, accuracy\n",
    "\n",
    "def train_agents(df, dqn_agent, ppo_agent, ffnn_agent, episodes=100, save_path='training_metrics.json'):\n",
    "    SYNTHETIC_SAMPLES = int(0.1 * len(df))\n",
    "    rewards = []\n",
    "    baseline_rewards = []\n",
    "    baseline_accuracies = []\n",
    "    accuracies = []\n",
    "\n",
    "    ffnn_agent.train(df_train.iloc[:, :-1].values, df_train.iloc[:, -1:].values)\n",
    "    baseline_reward, baseline_accuracy = evaluate_ffnn(ffnn_agent, df_train.iloc[:, :-1], df_train.iloc[:, -1:])\n",
    "    baseline_rewards.append(baseline_reward)\n",
    "    baseline_accuracies.append(baseline_accuracy)\n",
    "    print(f\"Baseline | Reward: {baseline_reward:.4f} | Accuracy: {baseline_accuracy:.4f}\")\n",
    "\n",
    "\n",
    "    for episode in range(episodes):\n",
    "        synthetic_data = []\n",
    "        synthetic_labels = []\n",
    "\n",
    "        for _ in range(SYNTHETIC_SAMPLES):\n",
    "            state = df.sample(n=1).iloc[:, :-1].values.flatten()  # Example random state for RL\n",
    "            discrete_action = dqn_agent.predict(state)  # Discrete variable data\n",
    "            continuous_action = ppo_agent.predict(state)  # Continuous variable data\n",
    "\n",
    "            print(f'length of discrete action: {discrete_action}')\n",
    "\n",
    "            synthetic_sample = np.zeros((1, df.shape[1] - 1))\n",
    "            synthetic_sample[:, df.columns.get_indexer(discrete_columns)] = discrete_action\n",
    "            synthetic_sample[:, df.columns.get_indexer(continuous_columns)] = continuous_action\n",
    "\n",
    "            synthetic_data.append(synthetic_sample)\n",
    "            synthetic_labels.append(np.random.rand(1, 1))  # Example label logic\n",
    "\n",
    "        synthetic_data = np.vstack(synthetic_data)\n",
    "        synthetic_labels = np.vstack(synthetic_labels)\n",
    "\n",
    "        # Train FFNN on synthetic data\n",
    "        ffnn_agent.train(synthetic_data, synthetic_labels)\n",
    "\n",
    "        # Evaluate FFNN on original data to compute reward and accuracy\n",
    "        reward, accuracy = evaluate_ffnn(ffnn_agent, df.iloc[:, :-1], df.iloc[:, -1:])\n",
    "        rewards.append(reward)\n",
    "        accuracies.append(accuracy)\n",
    "\n",
    "        # Store experience in RL agents and train them\n",
    "        dqn_agent.remember(state, discrete_action, reward, state, False)\n",
    "        ppo_agent.store_transition(state, continuous_action, 0, reward, False, 0)  # Adjust if needed\n",
    "        dqn_agent.train()\n",
    "        ppo_agent.train()\n",
    "\n",
    "        print(f\"Episode {episode + 1}/{episodes} | Reward: {reward:.4f} | Accuracy: {accuracy:.4f}\")\n",
    "\n",
    "    # Save metrics\n",
    "    metrics = {\n",
    "        'baseline_rewards': baseline_rewards,\n",
    "        'baseline_accuracies': baseline_accuracies,\n",
    "        'rewards': rewards,\n",
    "        'accuracies': accuracies\n",
    "    }\n",
    "    import json\n",
    "    with open(save_path, 'w') as f:\n",
    "        json.dump(metrics, f)\n",
    "    print(f\"Metrics saved to {save_path}\")\n",
    "\n",
    "    return metrics\n",
    "\n",
    "\n",
    "# Train agents and return results\n",
    "results = train_agents(df_train, dqn_agent, ppo_agent, ffnn_agent)\n",
    "\n",
    "#Show progressive results\n",
    "print(\"Training DQN Agent...\")\n",
    "dqn_agent.save(\"dqn_trained_model.pth\")\n",
    "\n",
    "print(\"Training PPO Agent...\")\n",
    "ppo_agent.save(\"ppo_trained_model.pth\")"
   ]
  },
  {
   "cell_type": "markdown",
   "metadata": {},
   "source": [
    "# Testing\n"
   ]
  },
  {
   "cell_type": "code",
   "execution_count": null,
   "metadata": {},
   "outputs": [],
   "source": [
    "def test_agent(ffnn_agent, test_df):\n",
    "    test_data = test_df.iloc[:, :-1].values\n",
    "    test_labels = test_df.iloc[:, -1:].values\n",
    "    reward, accuracy = evaluate_ffnn(ffnn_agent, test_data, test_labels)\n",
    "    print(f\"Test Results | Reward: {reward:.4f} | Accuracy: {accuracy:.4f}\")\n",
    "\n",
    "# Test FFNN on testing set\n",
    "test_agent(ffnn_agent, df_test)"
   ]
  },
  {
   "cell_type": "markdown",
   "metadata": {},
   "source": [
    "# Visualize results"
   ]
  },
  {
   "cell_type": "code",
   "execution_count": null,
   "metadata": {},
   "outputs": [],
   "source": [
    "# visualize_training([], [])\n",
    "# visualize_results(dqn_agent, ppo_agent, df)\n",
    "# visualize_preprocessed_data(df)"
   ]
  }
 ],
 "metadata": {
  "kernelspec": {
   "display_name": "base",
   "language": "python",
   "name": "python3"
  },
  "language_info": {
   "codemirror_mode": {
    "name": "ipython",
    "version": 3
   },
   "file_extension": ".py",
   "mimetype": "text/x-python",
   "name": "python",
   "nbconvert_exporter": "python",
   "pygments_lexer": "ipython3",
   "version": "3.12.7"
  }
 },
 "nbformat": 4,
 "nbformat_minor": 2
}<|MERGE_RESOLUTION|>--- conflicted
+++ resolved
@@ -9,18 +9,15 @@
   },
   {
    "cell_type": "code",
-   "execution_count": 9,
+   "execution_count": 1,
    "metadata": {},
    "outputs": [],
    "source": [
     "from dqn_agent import DQNAgent\n",
     "from ppo_agent import PPOAgent\n",
-<<<<<<< HEAD
     "from ffnn_agent import FFNNAgent\n",
     "from data_processing import preprocess_all_data, load_preprocessed_dataset, get_activity, get_column_units\n",
-=======
     "from data_processing import load_preprocessed_dataset, get_biased_feature_percentage, train_test_split_data, get_xy_from_data, get_activity, get_column_units\n",
->>>>>>> 48558e7d
     "from visualize import visualize_results, visualize_training, visualize_preprocessed_data\n",
     "import numpy as np\n",
     "from sklearn.model_selection import train_test_split\n",
@@ -43,37 +40,17 @@
   },
   {
    "cell_type": "code",
-   "execution_count": 10,
+   "execution_count": 2,
    "metadata": {},
    "outputs": [
     {
      "name": "stdout",
      "output_type": "stream",
      "text": [
-<<<<<<< HEAD
       "--- Preprocessed Dataset Info ---\n",
       "Number of rows: 175498\n",
       "Number of columns: 42\n",
       "---------------------------------\n",
-      "Index(['Timestamp', 'Activity ID', 'Heart Rate', 'Hand Sensor - Temperature',\n",
-      "       'Hand Sensor - Accelerometer - X', 'Hand Sensor - Accelerometer - Y',\n",
-      "       'Hand Sensor - Accelerometer - Z', 'Hand Sensor - Gyroscope - X',\n",
-      "       'Hand Sensor - Gyroscope - Y', 'Hand Sensor - Gyroscope - Z',\n",
-      "       'Hand Sensor - Magnetometer - X', 'Hand Sensor - Magnetometer - Y',\n",
-      "       'Hand Sensor - Magnetometer - Z', 'Chest Sensor - Temperature',\n",
-      "       'Chest Sensor - Accelerometer - X', 'Chest Sensor - Accelerometer - Y',\n",
-      "       'Chest Sensor - Accelerometer - Z', 'Chest Sensor - Gyroscope - X',\n",
-      "       'Chest Sensor - Gyroscope - Y', 'Chest Sensor - Gyroscope - Z',\n",
-      "       'Chest Sensor - Magnetometer - X', 'Chest Sensor - Magnetometer - Y',\n",
-      "       'Chest Sensor - Magnetometer - Z', 'Ankle Sensor - Temperature',\n",
-      "       'Ankle Sensor - Accelerometer - X', 'Ankle Sensor - Accelerometer - Y',\n",
-      "       'Ankle Sensor - Accelerometer - Z', 'Ankle Sensor - Gyroscope - X',\n",
-      "       'Ankle Sensor - Gyroscope - Y', 'Ankle Sensor - Gyroscope - Z',\n",
-      "       'Ankle Sensor - Magnetometer - X', 'Ankle Sensor - Magnetometer - Y',\n",
-      "       'Ankle Sensor - Magnetometer - Z', 'Age', 'Height', 'Weight',\n",
-      "       'Resting HR', 'Max HR', 'Sex - Female', 'Sex - Male',\n",
-      "       'Dominant Hand - Left', 'Dominant Hand - Right'],\n",
-      "      dtype='object')\n",
       "   Timestamp  Activity ID  Heart Rate  Hand Sensor - Temperature  \\\n",
       "0      37.70            1       100.0                     30.375   \n",
       "1      37.81            1       100.0                     30.375   \n",
@@ -117,67 +94,11 @@
       "4             0           1                     0                      1  \n",
       "\n",
       "[5 rows x 42 columns]\n"
-=======
-      "---- Preprocessed Dataset Info ----\n",
-      "Number of rows: 61000\n",
-      "Number of columns: 40\n",
-      "-----------------------------------\n",
-      "--- Dataset Preperation Complete ---\n",
-      "48800 training samples\n",
-      "12200 testing samples\n",
-      "Random state seed used for train/test split: 4200360045\n",
-      "Percentage of rows where 'Sex - Female' == 1 is ~14.75%\n",
-      "------------------------------------\n"
->>>>>>> 48558e7d
      ]
     }
    ],
    "source": [
     "# Load the preprocessed dataset\n",
-    "df = load_preprocessed_dataset(verbose=True, drop_subject_id=True)\n",
-    "\n",
-<<<<<<< HEAD
-    "df = load_preprocessed_dataset()\n",
-    "\n",
-    "# Split data into 80% training and 20% testing sets\n",
-    "df_train, df_test = train_test_split(df, test_size=0.2, random_state=42)\n",
-    "\n",
-    "discrete_columns = [\n",
-    "        'Activity ID', 'Age', 'Height', 'Weight', 'Resting HR', 'Max HR',\n",
-    "        'Sex - Female', 'Sex - Male', 'Dominant Hand - Left', 'Dominant Hand - Right'\n",
-    "]\n",
-    "\n",
-    "continuous_columns = [\n",
-    "        'Timestamp', 'Heart Rate', 'Hand Sensor - Temperature',\n",
-    "        'Hand Sensor - Accelerometer - X', 'Hand Sensor - Accelerometer - Y',\n",
-    "        'Hand Sensor - Accelerometer - Z', 'Hand Sensor - Gyroscope - X',\n",
-    "        'Hand Sensor - Gyroscope - Y', 'Hand Sensor - Gyroscope - Z',\n",
-    "        'Hand Sensor - Magnetometer - X', 'Hand Sensor - Magnetometer - Y',\n",
-    "        'Hand Sensor - Magnetometer - Z', 'Chest Sensor - Temperature',\n",
-    "        'Chest Sensor - Accelerometer - X', 'Chest Sensor - Accelerometer - Y',\n",
-    "        'Chest Sensor - Accelerometer - Z', 'Chest Sensor - Gyroscope - X',\n",
-    "        'Chest Sensor - Gyroscope - Y', 'Chest Sensor - Gyroscope - Z',\n",
-    "        'Chest Sensor - Magnetometer - X', 'Chest Sensor - Magnetometer - Y',\n",
-    "        'Chest Sensor - Magnetometer - Z', 'Ankle Sensor - Temperature',\n",
-    "        'Ankle Sensor - Accelerometer - X', 'Ankle Sensor - Accelerometer - Y',\n",
-    "        'Ankle Sensor - Accelerometer - Z', 'Ankle Sensor - Gyroscope - X',\n",
-    "        'Ankle Sensor - Gyroscope - Y', 'Ankle Sensor - Gyroscope - Z',\n",
-    "        'Ankle Sensor - Magnetometer - X', 'Ankle Sensor - Magnetometer - Y',\n",
-    "        'Ankle Sensor - Magnetometer - Z'\n",
-    "]\n",
-    "\n",
-    "print(df_train.columns)\n",
-    "print(df.head())"
-=======
-    "# Get percentage of biased feature\n",
-    "biased_feature_percentage = get_biased_feature_percentage(df, print_result=False)\n",
-    "\n",
-    "# Split data into 80% training and 20% testing\n",
-    "train_df, test_df, seed = train_test_split_data(df, split_size=0.2, random_state=None)\n",
-    "\n",
-    "# Get X and y data from training and testing sets\n",
-    "x_train, y_train = get_xy_from_data(train_df, target_feature_name=\"Activity ID\")\n",
-    "x_test, y_test = get_xy_from_data(test_df, target_feature_name=\"Activity ID\")\n",
     "\n",
     "print(\"--- Dataset Preperation Complete ---\")\n",
     "print(f\"{y_train.shape[0]} training samples\")\n",
@@ -185,7 +106,6 @@
     "print(f\"Random state seed used for train/test split: {seed}\")\n",
     "print(f\"Percentage of rows where 'Sex - Female' == 1 is ~{biased_feature_percentage*100:.2f}%\")\n",
     "print(\"------------------------------------\")"
->>>>>>> 48558e7d
    ]
   },
   {
@@ -446,7 +366,7 @@
    "name": "python",
    "nbconvert_exporter": "python",
    "pygments_lexer": "ipython3",
-   "version": "3.12.7"
+   "version": "3.10.5"
   }
  },
  "nbformat": 4,
